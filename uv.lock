--- conflicted
+++ resolved
@@ -544,11 +544,7 @@
 
 [[package]]
 name = "cloud-autopkg-runner"
-<<<<<<< HEAD
 version = "0.21.11"
-=======
-version = "0.21.10"
->>>>>>> 7b95e117
 source = { editable = "." }
 dependencies = [
     { name = "pyyaml" },
